## [Unreleased][unreleased]

## [0.8.0] - 2016/04/13

This release includes support for PostgreSQL as Kong's primary datastore!

### Breaking changes

- Remove support for the long deprecated `/consumers/:consumer/keyauth/` and `/consumers/:consumer/basicauth/` routes (deprecated in `0.5.0`). The new routes (available since `0.5.0` too) use the real name of the plugin: `/consumers/:consumer/key-auth` and `/consumers/:consumer/basic-auth`.

### Added

- Support for PostgreSQL 9.4+ as Kong's primary datastore. [#331](https://github.com/Mashape/kong/issues/331) [#1054](https://github.com/Mashape/kong/issues/1054)
- Configurable Cassandra reading/writing consistency. [#1026](https://github.com/Mashape/kong/pull/1026)
- Admin API: including pending and running timers count in the response to `/`. [#992](https://github.com/Mashape/kong/pull/992)
- Plugins
<<<<<<< HEAD
  - **New correlation-id plugin**: assign unique identifiers to the requests processed by Kong. Courtesy of [@opyate](https://github.com/opyate). [#1094](https://github.com/Mashape/kong/pull/1094)
  - JWT
    - Add support for RS256 signed tokens thanks to [@kdstew](https://github.com/kdstew)! [#1053](https://github.com/Mashape/kong/pull/1053)
=======
  - LDAP: add support for LDAP authentication. [#1133](https://github.com/Mashape/kong/pull/1133)
  - StatsD: add support for StatsD logging. [#1142](https://github.com/Mashape/kong/pull/1142)
  - JWT: add support for RS256 signed tokens thanks to [@kdstew](https://github.com/kdstew)! [#1053](https://github.com/Mashape/kong/pull/1053)
  - ACL: appends `X-Consumer-Groups` to the request, so the upstream service can check what groups the consumer belongs to. [#1154](https://github.com/Mashape/kong/pull/1154)
  - Galileo (mashape-analytics): increase batch sending timeout to 30s. [#1091](https://github.com/Mashape/kong/pull/1091)
- Added `ttl_on_failure` option in the cluster configuration, to configure the TTL of failed nodes. [#1125](https://github.com/Mashape/kong/pull/1125)

### Fixed

- Introduce a new `port` option when connecting to your Cassandra cluster instead of using the CQL default (9042). [#1139](https://github.com/Mashape/kong/issues/1139)
- Plugins
  - Request/Response Transformer: add missing migrations for upgrades from ` <= 0.5.x`. [#1064](https://github.com/Mashape/kong/issues/1064)
  - OAuth2
    - Error responses comply to RFC 6749. [#1017](https://github.com/Mashape/kong/issues/1017)
    - Handle multipart requests. [#1067](https://github.com/Mashape/kong/issues/1067)
    - Make access_tokens correctly expire. [#1089](https://github.com/Mashape/kong/issues/1089)

> **internal**
> - replace globals with singleton pattern thanks to [@mars](https://github.com/mars).
> - fixed resolution mismatches when using deep paths in the path resolver thanks to [siddharthkchatterjee](https://github.com/siddharthkchatterjee)
>>>>>>> 3408e9d9

## [0.7.0] - 2016/02/24

### Breaking changes

Due to the NGINX security fixes (CVE-2016-0742, CVE-2016-0746, CVE-2016-0747), OpenResty was bumped to `1.9.7.3` which is not backwards compatible, and thus requires changes to be made to the `nginx` property of Kong's configuration file. See the [0.7 upgrade path](https://github.com/Mashape/kong/blob/master/UPGRADE.md#upgrade-to-07x) for instructions.

However by upgrading the underlying OpenResty version, source installations do not have to patch the NGINX core and use the old `ssl-cert-by-lua` branch of ngx_lua anymore. This will make source installations much easier.

### Added

- Support for OpenResty `1.9.7.*`. This includes NGINX security fixes (CVE-2016-0742, CVE-2016-0746, CVE-2016-0747). [#906](https://github.com/Mashape/kong/pull/906)
- Plugins
  - **New Runscope plugin**: Monitor your APIs from Kong with Runscope. Courtesy of [@mansilladev](https://github.com/mansilladev). [#924](https://github.com/Mashape/kong/pull/924)
  - Datadog: New `response.size` metric. [#923](https://github.com/Mashape/kong/pull/923)
  - Rate-Limiting and Response Rate-Limiting
    - New `config.async` option to asynchronously increment counters to reduce latency at the cost of slighly reducing the accuracy. [#912](https://github.com/Mashape/kong/pull/912)
    - New `config.continue_on_error` option to keep proxying requests in case the datastore is unreachable. rate-limiting operations will be disabled until the datastore is responsive again. [#953](https://github.com/Mashape/kong/pull/953)
- CLI
  - Perform a simple permission check on the NGINX working directory when starting, to prevent errors during execution. [#939](https://github.com/Mashape/kong/pull/939)
- Send 50x errors with the appropriate format. [#927](https://github.com/Mashape/kong/pull/927) [#970](https://github.com/Mashape/kong/pull/970)

### Fixed

- Plugins
  - OAuth2
    - Better handling of `redirect_uri` (prevent the use of fragments and correctly handle querystrings). Courtesy of [@PGBI](https://github.com/PGBI). [#930](https://github.com/Mashape/kong/pull/930)
    - Add `PUT` support to the `/auth2_tokens` route. [#897](https://github.com/Mashape/kong/pull/897)
    - Better error message when the `access_token` is missing. [#1003](https://github.com/Mashape/kong/pull/1003)
  - IP restriction: Fix an issue that could arise when restarting Kong. Now Kong does not need to be restarted for the ip-restriction configuration to take effect. [#782](https://github.com/Mashape/kong/pull/782) [#960](https://github.com/Mashape/kong/pull/960)
  - ACL: Properly invalidating entities when assigning a new ACL group. [#996](https://github.com/Mashape/kong/pull/996)
  - SSL: Replace shelled out openssl calls with native `ngx.ssl` conversion utilities, which preserve the certificate chain. [#968](https://github.com/Mashape/kong/pull/968)
- Avoid user warning on start when the user is not root. [#964](https://github.com/Mashape/kong/pull/964)
- Store Serf logs in NGINX working directory to prevent eventual permission issues. [#975](https://github.com/Mashape/kong/pull/975)
- Allow plugins configured on a Consumer *without* being configured on an API to run. [#978](https://github.com/Mashape/kong/issues/978) [#980](https://github.com/Mashape/kong/pull/980)
- Fixed an edge-case where Kong nodes would not be registered in the `nodes` table. [#1008](https://github.com/Mashape/kong/pull/1008)

## [0.6.1] - 2016/02/03

This release contains tiny bug fixes that were especially annoying for complex Cassandra setups and power users of the Admin API!

### Added

- A `timeout` property for the Cassandra configuration. In ms, this timeout is effective as a connection and a reading timeout. [#937](https://github.com/Mashape/kong/pull/937)

### Fixed

- Correctly set the Cassandra SSL certificate in the Nginx configuration while starting Kong. [#921](https://github.com/Mashape/kong/pull/921)
- Rename the `user` Cassandra property to `username` (Kong looks for `username`, hence `user` would fail). [#922](https://github.com/Mashape/kong/pull/922)
- Allow Cassandra authentication with arbitrary plain text auth providers (such as Instaclustr uses), fixing authentication with them. [#937](https://github.com/Mashape/kong/pull/937)
- Admin API
  - Fix the `/plugins/:id` route for `PATCH` method. [#941](https://github.com/Mashape/kong/pull/941)
- Plugins
  - HTTP logging: remove the additional `\r\n` at the end of the logging request body. [#926](https://github.com/Mashape/kong/pull/926)
  - Galileo: catch occasional internal errors happening when a request was cancelled by the client and fix missing shm for the retry policy. [#931](https://github.com/Mashape/kong/pull/931)

## [0.6.0] - 2016/01/22

### Breaking changes

 We would recommended to consult the suggested [0.6 upgrade path](https://github.com/Mashape/kong/blob/master/UPGRADE.md#upgrade-to-06x) for this release.

- [Serf](https://www.serfdom.io) is now a Kong dependency. It allows Kong nodes to communicate between each other opening the way to many features and improvements.
- The configuration file changed. Some properties were renamed, others were moved, and some are new. We would recommended checking out the new default configuration file.
- Drop the Lua 5.1 dependency which was only used by the CLI. The CLI now runs with LuaJIT, which is consistent with other Kong components (Luarocks and OpenResty) already relying on LuaJIT. Make sure the LuaJIT interpreter is included in your `$PATH`. [#799](https://github.com/Mashape/kong/pull/799)

### Added

One of the biggest new features of this release is the cluster-awareness added to Kong in [#729](https://github.com/Mashape/kong/pull/729), which deserves its own section:

- Each Kong node is now aware of belonging to a cluster through Serf. Nodes automatically join the specified cluster according to the configuration file's settings.
- The datastore cache is not invalidated by expiration time anymore, but following an invalidation strategy between the nodes of a same cluster, leading to improved performance.
- Admin API
  - Expose a `/cache` endpoint for retrieving elements stored in the in-memory cache of a node.
  - Expose a `/cluster` endpoint used to add/remove/list members of the cluster, and also used internally for data propagation.
- CLI
  - New `kong cluster` command for cluster management.
  - New `kong status` command for cluster healthcheck.

Other additions include:

- New Cassandra driver which makes Kong aware of the Cassandra cluster. Kong is now unaffected if one of your Cassandra nodes goes down as long as a replica is available on another node. Load balancing policies also improve the performance along with many other smaller improvements. [#803](https://github.com/Mashape/kong/pull/803)
- Admin API
  - A new `total` field in API responses, that counts the total number of entities in the datastore. [#635](https://github.com/Mashape/kong/pull/635)
- Configuration
  - Possibility to configure the keyspace replication strategy for Cassandra. It will be taken into account by the migrations when the configured keyspace does not already exist. [#350](https://github.com/Mashape/kong/issues/350)
  - Dnsmasq is now optional. You can specify a custom DNS resolver address that Kong will use when resolving hostnames. This can be configured in `kong.yml`. [#625](https://github.com/Mashape/kong/pull/625)
- Plugins
  - **New "syslog" plugin**: send logs to local sytem log. [#698](https://github.com/Mashape/kong/pull/698)
  - **New "loggly" plugin**: send logs to Loggly over UDP. [#698](https://github.com/Mashape/kong/pull/698)
  - **New "datadog" plugin**: send logs to Datadog server. [#758](https://github.com/Mashape/kong/pull/758)
  - OAuth2
    - Add support for `X-Forwarded-Proto` header. [#650](https://github.com/Mashape/kong/pull/650)
    - Expose a new `/oauth2_tokens` endpoint with the possibility to retrieve, update or delete OAuth 2.0 access tokens. [#729](https://github.com/Mashape/kong/pull/729)
  - JWT
    - Support for base64 encoded secrets. [#838](https://github.com/Mashape/kong/pull/838) [#577](https://github.com/Mashape/kong/issues/577)
    - Support to configure the claim in which the key is given into the token (not `iss` only anymore). [#838](https://github.com/Mashape/kong/pull/838)
  - Request transformer
    - Support for more transformation options: `remove`, `replace`, `add`, `append` motivated by [#393](https://github.com/Mashape/kong/pull/393). See [#824](https://github.com/Mashape/kong/pull/824)
    - Support JSON body transformation. [#569](https://github.com/Mashape/kong/issues/569)
  - Response transformer
    - Support for more transformation options: `remove`, `replace`, `add`, `append` motivated by [#393](https://github.com/Mashape/kong/pull/393). See [#822](https://github.com/Mashape/kong/pull/822)

### Changed

- As mentioned in the breaking changes section, a new configuration file format and validation. All properties are now documented and commented out with their default values. This allows for a lighter configuration file and more clarity as to what properties relate to. It also catches configuration mistakes. [#633](https://github.com/Mashape/kong/pull/633)
- Replace the UUID generator library with a new implementation wrapping lib-uuid, fixing eventual conflicts happening in cases such as described in [#659](https://github.com/Mashape/kong/pull/659). See [#695](https://github.com/Mashape/kong/pull/695)
- Admin API
  - Increase the maximum body size to 10MB in order to handle configuration requests with heavy payloads. [#700](https://github.com/Mashape/kong/pull/700)
  - Disable access logs for the `/status` endpoint.
  - The `/status` endpoint now includes `database` statistics, while the previous stats have been moved to a `server` response field. [#635](https://github.com/Mashape/kong/pull/635)

### Fixed

- Behaviors described in [#603](https://github.com/Mashape/kong/issues/603) related to the failure of Cassandra nodes thanks to the new driver. [#803](https://github.com/Mashape/kong/issues/803)
- Latency headers are now properly included in responses sent to the client. [#708](https://github.com/Mashape/kong/pull/708)
- `strip_request_path` does not add a trailing slash to the API's `upstream_url` anymore before proxying. [#675](https://github.com/Mashape/kong/issues/675)
- Do not URL decode querystring before proxying the request to the upstream service. [#749](https://github.com/Mashape/kong/issues/749)
- Handle cases when the request would be terminated prior to the Kong execution (that is, before ngx_lua reaches the `access_by_lua` context) in cases such as the use of a custom nginx module. [#594](https://github.com/Mashape/kong/issues/594)
- Admin API
  - The PUT method now correctly updates boolean fields (such as `strip_request_path`). [#765](https://github.com/Mashape/kong/pull/765)
  - The PUT method now correctly resets a plugin configuration. [#720](https://github.com/Mashape/kong/pull/720)
  - PATCH correctly set previously unset fields. [#861](https://github.com/Mashape/kong/pull/861)
  - In the responses, the `next` link is not being displayed anymore if there are no more entities to be returned. [#635](https://github.com/Mashape/kong/pull/635)
  - Prevent the update of `created_at` fields. [#820](https://github.com/Mashape/kong/pull/820)
  - Better `request_path` validation for APIs. "/" is not considered a valid path anymore. [#881](https://github.com/Mashape/kong/pull/881)
- Plugins
  - Galileo: ensure the `mimeType` value is always a string in ALFs. [#584](https://github.com/Mashape/kong/issues/584)
  - JWT: allow to update JWT credentials using the PATCH method. It previously used to reply with `405 Method not allowed` because the PATCH method was not implemented. [#667](https://github.com/Mashape/kong/pull/667)
  - Rate limiting: fix a warning when many periods are configured. [#681](https://github.com/Mashape/kong/issues/681)
  - Basic Authentication: do not re-hash the password field when updating a credential. [#726](https://github.com/Mashape/kong/issues/726)
  - File log: better permissions for on file creation for file-log plugin. [#877](https://github.com/Mashape/kong/pull/877)
  - OAuth2
    - Implement correct responses when the OAuth2 challenges are refused. [#737](https://github.com/Mashape/kong/issues/737)
    - Handle querystring on `/authorize` and `/token` URLs. [#687](https://github.com/Mashape/kong/pull/667)
    - Handle punctuation in scopes on `/authorize` and `/token` endpoints. [#658](https://github.com/Mashape/kong/issues/658)

> ***internal***
> - Event bus for local and cluster-wide events propagation. Plans for this event bus is to be widely used among Kong in the future.
> - The Kong Public Lua API (Lua helpers integrated in Kong such as DAO and Admin API helpers) is now documented with [ldoc](http://stevedonovan.github.io/ldoc/) format and published on [the online documentation](https://getkong.org/docs/latest/lua-reference/).
> - Work has been done to restore the reliability of the CI platforms.
> - Migrations can now execute DML queries (instead of DDL queries only). Handy for migrations implying plugin configuration changes, plugins renamings etc... [#770](https://github.com/Mashape/kong/pull/770)

## [0.5.4] - 2015/12/03

### Fixed

- Mashape Analytics plugin (renamed Galileo):
  - Improve stability under heavy load. [#757](https://github.com/Mashape/kong/issues/757)
  - base64 encode ALF request/response bodies, enabling proper support for Galileo bodies inspection capabilities. [#747](https://github.com/Mashape/kong/pull/747)
  - Do not include JSON bodies in ALF `postData.params` field. [#766](https://github.com/Mashape/kong/pull/766)

## [0.5.3] - 2015/11/16

### Fixed

- Avoids additional URL encoding when proxying to an upstream service. [#691](https://github.com/Mashape/kong/pull/691)
- Potential timing comparison bug in HMAC plugin. [#704](https://github.com/Mashape/kong/pull/704)

### Added

- The Galileo plugin now supports arbitrary host, port and path values. [#721](https://github.com/Mashape/kong/pull/721)

## [0.5.2] - 2015/10/21

A few fixes requested by the community!

### Fixed

- Kong properly search the `nginx` in your $PATH variable.
- Plugins:
  - OAuth2: can detect that the originating protocol for a request was HTTPS through the `X-Forwarded-Proto` header and work behind another reverse proxy (load balancer). [#650](https://github.com/Mashape/kong/pull/650)
  - HMAC signature: support for `X-Date` header to sign the request for usage in browsers (since the `Date` header is protected). [#641](https://github.com/Mashape/kong/issues/641)

## [0.5.1] - 2015/10/13

Fixing a few glitches we let out with 0.5.0!

### Added

- Basic Authentication and HMAC Authentication plugins now also send the `X-Credential-Username` to the upstream server.
- Admin API now accept JSON when receiving a CORS request. [#580](https://github.com/Mashape/kong/pull/580)
- Add a `WWW-Authenticate` header for HTTP 401 responses for basic-auth and key-auth. [#588](https://github.com/Mashape/kong/pull/588)

### Changed

- Protect Kong from POODLE SSL attacks by omitting SSLv3 (CVE-2014-3566). [#563](https://github.com/Mashape/kong/pull/563)
- Remove support for key-auth key in body. [#566](https://github.com/Mashape/kong/pull/566)

### Fixed

- Plugins
  - HMAC
    - The migration for this plugin is now correctly being run. [#611](https://github.com/Mashape/kong/pull/611)
    - Wrong username doesn't return HTTP 500 anymore, but 403. [#602](https://github.com/Mashape/kong/pull/602)
  - JWT: `iss` not being found doesn't return HTTP 500 anymore, but 403. [#578](https://github.com/Mashape/kong/pull/578)
  - OAuth2: client credentials flow does not include a refresh token anymore. [#562](https://github.com/Mashape/kong/issues/562)
- Fix an occasional error when updating a plugin without a config. [#571](https://github.com/Mashape/kong/pull/571)

## [0.5.0] - 2015/09/25

With new plugins, many improvements and bug fixes, this release comes with breaking changes that will require your attention.

### Breaking changes

Several breaking changes are introduced. You will have to slightly change your configuration file and a migration script will take care of updating your database cluster. **Please follow the instructions in [UPDATE.md](/UPDATE.md#update-to-kong-050) for an update without downtime**.

- Many plugins were renamed due to new naming conventions for consistency. [#480](https://github.com/Mashape/kong/issues/480)
- In the configuration file, the Cassandra `hosts` property was renamed to `contact_points`. [#513](https://github.com/Mashape/kong/issues/513)
- Properties belonging to APIs entities have been renamed for clarity. [#513](https://github.com/Mashape/kong/issues/513)
  - `public_dns` -> `request_host`
  - `path` -> `request_path`
  - `strip_path` -> `strip_request_path`
  - `target_url` -> `upstream_url`
- `plugins_configurations` have been renamed to `plugins`, and their `value` property has been renamed to `config` to avoid confusions. [#513](https://github.com/Mashape/kong/issues/513)
- The database schema has been updated to handle the separation of plugins outside of the core repository.
- The Key authentication and Basic authentication plugins routes have changed:

```
Old route                             New route
/consumers/:consumer/keyauth       -> /consumers/:consumer/key-auth
/consumers/:consumer/keyauth/:id   -> /consumers/:consumer/key-auth/:id
/consumers/:consumer/basicauth     -> /consumers/:consumer/basic-auth
/consumers/:consumer/basicauth/:id -> /consumers/:consumer/basic-auth/:id
```

The old routes are still maintained but will be removed in upcoming versions. Consider them **deprecated**.

- Admin API
  - The route to retrieve enabled plugins is now under `/plugins/enabled`.
  - The route to retrieve a plugin's configuration schema is now under `/plugins/schema/{plugin name}`.

#### Added

- Plugins
  - **New Response Rate Limiting plugin**: Give a usage quota to your users based on a parameter in your response. [#247](https://github.com/Mashape/kong/pull/247)
  - **New ACL (Access Control) plugin**: Configure authorizations for your Consumers. [#225](https://github.com/Mashape/kong/issues/225)
  - **New JWT (JSON Web Token) plugin**: Verify and authenticate JWTs. [#519](https://github.com/Mashape/kong/issues/519)
  - **New HMAC signature plugin**: Verify and authenticate HMAC signed HTTP requests. [#549](https://github.com/Mashape/kong/pull/549)
  - Plugins migrations. Each plugin can now have its own migration scripts if it needs to store data in your cluster. This is a step forward to improve Kong's pluggable architecture. [#443](https://github.com/Mashape/kong/pull/443)
  - Basic Authentication: the password field is now sha1 encrypted. [#33](https://github.com/Mashape/kong/issues/33)
  - Basic Authentication: now supports credentials in the `Proxy-Authorization` header. [#460](https://github.com/Mashape/kong/issues/460)

#### Changed

- Basic Authentication and Key Authentication now require authentication parameters even when the `Expect: 100-continue` header is being sent. [#408](https://github.com/Mashape/kong/issues/408)
- Key Auth plugin does not support passing the key in the request payload anymore. [#566](https://github.com/Mashape/kong/pull/566)
- APIs' names cannot contain characters from the RFC 3986 reserved list. [#589](https://github.com/Mashape/kong/pull/589)

#### Fixed

- Resolver
  - Making a request with a querystring will now correctly match an API's path. [#496](https://github.com/Mashape/kong/pull/496)
- Admin API
  - Data associated to a given API/Consumer will correctly be deleted if related Consumer/API is deleted. [#107](https://github.com/Mashape/kong/issues/107) [#438](https://github.com/Mashape/kong/issues/438) [#504](https://github.com/Mashape/kong/issues/504)
  - The `/api/{api_name_or_id}/plugins/{plugin_name_or_id}` changed to `/api/{api_name_or_id}/plugins/{plugin_id}` to avoid requesting the wrong plugin if two are configured for one API. [#482](https://github.com/Mashape/kong/pull/482)
  - APIs created without a `name` but with a `request_path` will now have a name which defaults to the set `request_path`. [#547](https://github.com/Mashape/kong/issues/547)
- Plugins
  - Mashape Analytics: More robust buffer and better error logging. [#471](https://github.com/Mashape/kong/pull/471)
  - Mashape Analytics: Several ALF (API Log Format) serialization fixes. [#515](https://github.com/Mashape/kong/pull/515)
  - Oauth2: A response is now returned on `http://kong:8001/consumers/{consumer}/oauth2/{oauth2_id}`. [#469](https://github.com/Mashape/kong/issues/469)
  - Oauth2: Saving `authenticated_userid` on Password Grant. [#476](https://github.com/Mashape/kong/pull/476)
  - Oauth2: Proper handling of the `/oauth2/authorize` and `/oauth2/token` endpoints in the OAuth 2.0 Plugin when an API with a `path` is being consumed using the `public_dns` instead. [#503](https://github.com/Mashape/kong/issues/503)
  - OAuth2: Properly returning `X-Authenticated-UserId` in the `client_credentials` and `password` flows. [#535](https://github.com/Mashape/kong/issues/535)
  - Response-Transformer: Properly handling JSON responses that have a charset specified in their `Content-Type` header.

## [0.4.2] - 2015/08/10

#### Added

- Cassandra authentication and SSL encryption. [#405](https://github.com/Mashape/kong/pull/405)
- `preserve_host` flag on APIs to preserve the Host header when a request is proxied. [#444](https://github.com/Mashape/kong/issues/444)
- Added the Resource Owner Password Credentials Grant to the OAuth 2.0 Plugin. [#448](https://github.com/Mashape/kong/issues/448)
- Auto-generation of default SSL certificate. [#453](https://github.com/Mashape/kong/issues/453)

#### Changed

- Remove `cassandra.port` property in configuration. Ports are specified by having `cassandra.hosts` addresses using the `host:port` notation (RFC 3986). [#457](https://github.com/Mashape/kong/pull/457)
- Default SSL certificate is now auto-generated and stored in the `nginx_working_dir`.
- OAuth 2.0 plugin now properly forces HTTPS.

#### Fixed

- Better handling of multi-nodes Cassandra clusters. [#450](https://github.com/Mashape/kong/pull/405)
- mashape-analytics plugin: handling of numerical values in querystrings. [#449](https://github.com/Mashape/kong/pull/405)
- Path resolver `strip_path` option wrongfully matching the `path` property multiple times in the request URI. [#442](https://github.com/Mashape/kong/issues/442)
- File Log Plugin bug that prevented the file creation in some environments. [#461](https://github.com/Mashape/kong/issues/461)
- Clean output of the Kong CLI. [#235](https://github.com/Mashape/kong/issues/235)

## [0.4.1] - 2015/07/23

#### Fixed

- Issues with the Mashape Analytics plugin. [#425](https://github.com/Mashape/kong/pull/425)
- Handle hyphens when executing path routing with `strip_path` option enabled. [#431](https://github.com/Mashape/kong/pull/431)
- Adding the Client Credentials OAuth 2.0 flow. [#430](https://github.com/Mashape/kong/issues/430)
- A bug that prevented "dnsmasq" from being started on some systems, including Debian. [f7da790](https://github.com/Mashape/kong/commit/f7da79057ce29c7d1f6d90f4bc160cc3d9c8611f)
- File Log plugin: optimizations by avoiding the buffered I/O layer. [20bb478](https://github.com/Mashape/kong/commit/20bb478952846faefec6091905bd852db24a0289)

## [0.4.0] - 2015/07/15

#### Added

- Implement wildcard subdomains for APIs' `public_dns`. [#381](https://github.com/Mashape/kong/pull/381) [#297](https://github.com/Mashape/kong/pull/297)
- Plugins
  - **New OAuth 2.0 plugin.** [#341](https://github.com/Mashape/kong/pull/341) [#169](https://github.com/Mashape/kong/pull/169)
  - **New Mashape Analyics plugin.** [#360](https://github.com/Mashape/kong/pull/360) [#272](https://github.com/Mashape/kong/pull/272)
  - **New IP whitelisting/blacklisting plugin.** [#379](https://github.com/Mashape/kong/pull/379)
  - Ratelimiting: support for multiple limits. [#382](https://github.com/Mashape/kong/pull/382) [#205](https://github.com/Mashape/kong/pull/205)
  - HTTP logging: support for HTTPS endpoint. [#342](https://github.com/Mashape/kong/issues/342)
  - Logging plugins: new properties for logs timing. [#351](https://github.com/Mashape/kong/issues/351)
  - Key authentication: now auto-generates a key if none is specified. [#48](https://github.com/Mashape/kong/pull/48)
- Resolver
  - `path` property now accepts arbitrary depth. [#310](https://github.com/Mashape/kong/issues/310)
- Admin API
  - Enable CORS by default. [#371](https://github.com/Mashape/kong/pull/371)
  - Expose a new endpoint to get a plugin configuration's schema. [#376](https://github.com/Mashape/kong/pull/376) [#309](https://github.com/Mashape/kong/pull/309)
  - Expose a new endpoint to retrieve a node's status. [417c137](https://github.com/Mashape/kong/commit/417c1376c08d3562bebe0c0816c6b54df045f515)
- CLI
  - `$ kong migrations reset` now asks for confirmation. [#365](https://github.com/Mashape/kong/pull/365)

#### Fixed

- Plugins
  - Basic authentication not being executed if added to an API with default configuration. [6d732cd](https://github.com/Mashape/kong/commit/6d732cd8b0ec92ef328faa843215d8264f50fb75)
  - SSL plugin configuration parsing. [#353](https://github.com/Mashape/kong/pull/353)
  - SSL plugin doesn't accept a `consumer_id` anymore, as this wouldn't make sense. [#372](https://github.com/Mashape/kong/pull/372) [#322](https://github.com/Mashape/kong/pull/322)
  - Authentication plugins now return `401` when missing credentials. [#375](https://github.com/Mashape/kong/pull/375) [#354](https://github.com/Mashape/kong/pull/354)
- Admin API
  - Non supported HTTP methods now return `405` instead of `500`. [38f1b7f](https://github.com/Mashape/kong/commit/38f1b7fa9f45f60c4130ef5ff9fe2c850a2ba586)
  - Prevent PATCH requests from overriding a plugin's configuration if partially updated. [9a7388d](https://github.com/Mashape/kong/commit/9a7388d695c9de105917cde23a684a7d6722a3ca)
- Handle occasionally missing `schema_migrations` table. [#365](https://github.com/Mashape/kong/pull/365) [#250](https://github.com/Mashape/kong/pull/250)

> **internal**
> - DAO:
>   - Complete refactor. No more need for hard-coded queries. [#346](https://github.com/Mashape/kong/pull/346)
> - Schemas:
>   - New `self_check` test for schema definitions. [5bfa7ca](https://github.com/Mashape/kong/commit/5bfa7ca13561173161781f872244d1340e4152c1)

## [0.3.2] - 2015/06/08

#### Fixed

- Uppercase Cassandra keyspace bug that prevented Kong to work with [kongdb.org](http://kongdb.org/)
- Multipart requests not properly parsed in the admin API. [#344](https://github.com/Mashape/kong/issues/344)

## [0.3.1] - 2015/06/07

#### Fixed

- Schema migrations are now automatic, which was missing from previous releases. [#303](https://github.com/Mashape/kong/issues/303)

## [0.3.0] - 2015/06/04

#### Added

- Support for SSL.
- Plugins
  - New HTTP logging plugin. [#226](https://github.com/Mashape/kong/issues/226) [#251](https://github.com/Mashape/kong/pull/251)
  - New SSL plugin.
  - New request size limiting plugin. [#292](https://github.com/Mashape/kong/pull/292)
  - Default logging format improvements. [#226](https://github.com/Mashape/kong/issues/226) [#262](https://github.com/Mashape/kong/issues/262)
  - File logging now logs to a custom file. [#202](https://github.com/Mashape/kong/issues/202)
  - Keyauth plugin now defaults `key_names` to "apikey".
- Admin API
  - RESTful routing. Much nicer Admin API routing. Ex: `/apis/{name_or_id}/plugins`. [#98](https://github.com/Mashape/kong/issues/98) [#257](https://github.com/Mashape/kong/pull/257)
  - Support `PUT` method for endpoints such as `/apis/`, `/apis/plugins/`, `/consumers/`
  - Support for `application/json` and `x-www-form-urlencoded` Content Types for all `PUT`, `POST` and `PATCH` endpoints by passing a `Content-Type` header. [#236](https://github.com/Mashape/kong/pull/236)
- Resolver
  - Support resolving APIs by Path as well as by Header. [#192](https://github.com/Mashape/kong/pull/192) [#282](https://github.com/Mashape/kong/pull/282)
  - Support for `X-Host-Override` as an alternative to `Host` for browsers. [#203](https://github.com/Mashape/kong/issues/203) [#246](https://github.com/Mashape/kong/pull/246)
- Auth plugins now send user informations to your upstream services. [#228](https://github.com/Mashape/kong/issues/228)
- Invalid `target_url` value are now being catched when creating an API. [#149](https://github.com/Mashape/kong/issues/149)

#### Fixed

- Uppercase Cassandra keyspace causing migration failure. [#249](https://github.com/Mashape/kong/issues/249)
- Guarantee that ratelimiting won't allow requests in case the atomicity of the counter update is not guaranteed. [#289](https://github.com/Mashape/kong/issues/289)

> **internal**
> - Schemas:
>   - New property type: `array`. [#277](https://github.com/Mashape/kong/pull/277)
>   - Entities schemas now live in their own files and are starting to be unit tested.
>   - Subfields are handled better: (notify required subfields and auto-vivify is subfield has default values).
> - Way faster unit tests. Not resetting the DB anymore between tests.
> - Improved coverage computation (exclude `vendor/`).
> - Travis now lints `kong/`.
> - Way faster Travis setup.
> - Added a new HTTP client for in-nginx usage, using the cosocket API.
> - Various refactorings.
> - Fix [#196](https://github.com/Mashape/kong/issues/196).
> - Disabled ipv6 in resolver.

## [0.2.1] - 2015/05/12

This is a maintenance release including several bug fixes and usability improvements.

#### Added
- Support for local DNS resolution. [#194](https://github.com/Mashape/kong/pull/194)
- Support for Debian 8 and Ubuntu 15.04.
- DAO
  - Cassandra version bumped to 2.1.5
  - Support for Cassandra downtime. If Cassandra goes down and is brought back up, Kong will not need to restart anymore, statements will be re-prepared on-the-fly. This is part of an ongoing effort from [jbochi/lua-resty-cassandra#47](https://github.com/jbochi/lua-resty-cassandra/pull/47), [#146](https://github.com/Mashape/kong/pull/146) and [#187](https://github.com/Mashape/kong/pull/187).
Queries effectued during the downtime will still be lost. [#11](https://github.com/Mashape/kong/pull/11)
  - Leverage reused sockets. If the DAO reuses a socket, it will not re-set their keyspace. This should give a small but appreciable performance improvement. [#170](https://github.com/Mashape/kong/pull/170)
  - Cascade delete plugins configurations when deleting a Consumer or an API associated with it. [#107](https://github.com/Mashape/kong/pull/107)
  - Allow Cassandra hosts listening on different ports than the default. [#185](https://github.com/Mashape/kong/pull/185)
- CLI
  - Added a notice log when Kong tries to connect to Cassandra to avoid user confusion. [#168](https://github.com/Mashape/kong/pull/168)
  - The CLI now tests if the ports are already being used before starting and warns.
- Admin API
  - `name` is now an optional property for APIs. If none is being specified, the name will be the API `public_dns`. [#181](https://github.com/Mashape/kong/pull/181)
- Configuration
  - The memory cache size is now configurable. [#208](https://github.com/Mashape/kong/pull/208)

#### Fixed
- Resolver
  - More explicit "API not found" message from the resolver if the Host was not found in the system. "Api not foun with Host: %s".
  - If multiple hosts headers are being sent, Kong will test them all to see if one of the API is in the system. [#186](https://github.com/Mashape/kong/pull/186)
- Admin API: responses now have a new line after the body. [#164](https://github.com/Mashape/kong/issues/164)
- DAO: keepalive property is now properly passed when Kong calls `set_keepalive` on Cassandra sockets.
- Multipart dependency throwing error at startup. [#213](https://github.com/Mashape/kong/pull/213)

> **internal**
> - Separate Migrations from the DAO factory.
> - Update dev config + Makefile rules (`run` becomes `start`).
> - Introducing an `ngx` stub for unit tests and CLI.
> - Switch many PCRE regexes to using patterns.

## [0.2.0-2] - 2015/04/27

First public release of Kong. This version brings a lot of internal improvements as well as more usability and a few additional plugins.

#### Added
- Plugins
  - CORS plugin.
  - Request transformation plugin.
  - NGINX plus monitoring plugin.
- Configuration
  - New properties: `proxy_port` and `api_admin_port`. [#142](https://github.com/Mashape/kong/issues/142)
- CLI
  - Better info, help and error messages. [#118](https://github.com/Mashape/kong/issues/118) [#124](https://github.com/Mashape/kong/issues/124)
  - New commands: `kong reload`, `kong quit`. [#114](https://github.com/Mashape/kong/issues/114) Alias of `version`: `kong --version` [#119](https://github.com/Mashape/kong/issues/119)
  - `kong restart` simply starts Kong if not previously running + better pid file handling. [#131](https://github.com/Mashape/kong/issues/131)
- Package distributions: .rpm, .deb and .pkg for easy installs on most common platforms.

#### Fixed
- Admin API: trailing slash is not necessary anymore for core ressources such as `/apis` or `/consumers`.
- Leaner default configuration. [#156](https://github.com/Mashape/kong/issues/156)

> **internal**
> - All scripts moved to the CLI as "hidden" commands (`kong db`, `kong config`).
> - More tests as always, and they are structured better. The coverage went down mainly because of plugins which will later move to their own repos. We are all eagerly waiting for that!
> - `src/` was renamed to `kong/` for ease of development
> - All system dependencies versions for package building and travis-ci are now listed in `versions.sh`
> - DAO doesn't need to `:prepare()` prior to run queries. Queries can be prepared at runtime. [#146](https://github.com/Mashape/kong/issues/146)

## [0.1.1beta-2] - 2015/03/30

#### Fixed

- Wrong behaviour of auto-migration in `kong start`.

## [0.1.0beta-3] - 2015/03/25

First public beta. Includes caching and better usability.

#### Added
- Required Openresty is now `1.7.10.1`.
- Freshly built CLI, rewritten in Lua
- `kong start` using a new DB keyspace will automatically migrate the schema. [#68](https://github.com/Mashape/kong/issues/68)
- Anonymous error reporting on Proxy and API. [#64](https://github.com/Mashape/kong/issues/64)
- Configuration
  - Simplified configuration file (unified in `kong.yml`).
  - In configuration, `plugins_installed` was renamed to `plugins_available`. [#59](https://github.com/Mashape/kong/issues/59)
  - Order of `plugins_available` doesn't matter anymore. [#17](https://github.com/Mashape/kong/issues/17)
  - Better handling of plugins: Kong now detects which plugins are configured and if they are installed on the current machine.
  - `bin/kong` now defaults on `/etc/kong.yml` for config and `/var/logs/kong` for output. [#71](https://github.com/Mashape/kong/issues/71)
- Proxy: APIs/Consumers caching with expiration for faster authentication.
- Admin API: Plugins now use plain form parameters for configuration. [#70](https://github.com/Mashape/kong/issues/70)
- Keep track of already executed migrations. `rollback` now behaves as expected. [#8](https://github.com/Mashape/kong/issues/8)

#### Fixed
- `Server` header now sends Kong. [#57](https://github.com/Mashape/kong/issues/57)
- migrations not being executed in order on Linux. This issue wasn't noticed until unit testing the migrations because for now we only have 1 migration file.
- Admin API: Errors responses are now sent as JSON. [#58](https://github.com/Mashape/kong/issues/58)

> **internal**
> - We now have code linting and coverage.
> - Faker and Migrations instances don't live in the DAO Factory anymore, they are only used in scripts and tests.
> - `scripts/config.lua` allows environment based configurations. `make dev` generates a `kong.DEVELOPMENT.yml` and `kong_TEST.yml`. Different keyspaces and ports.
> - `spec_helpers.lua` allows tests to not rely on the `Makefile` anymore. Integration tests can run 100% from `busted`.
> - Switch integration testing from [httpbin.org] to [mockbin.com].
> - `core` plugin was renamed to `resolver`.

## [0.0.1alpha-1] - 2015/02/25

First version running with Cassandra.

#### Added
- Basic proxying.
- Built-in authentication plugin (api key, HTTP basic).
- Built-in ratelimiting plugin.
- Built-in TCP logging plugin.
- Configuration API (for consumers, apis, plugins).
- CLI `bin/kong` script.
- Database migrations (using `db.lua`).

[unreleased]: https://github.com/mashape/kong/compare/0.8.0...next
[0.8.0]: https://github.com/mashape/kong/compare/0.7.0...0.8.0
[0.7.0]: https://github.com/mashape/kong/compare/0.6.1...0.7.0
[0.6.1]: https://github.com/mashape/kong/compare/0.6.0...0.6.1
[0.6.0]: https://github.com/mashape/kong/compare/0.5.4...0.6.0
[0.5.4]: https://github.com/mashape/kong/compare/0.5.3...0.5.4
[0.5.3]: https://github.com/mashape/kong/compare/0.5.2...0.5.3
[0.5.2]: https://github.com/mashape/kong/compare/0.5.1...0.5.2
[0.5.1]: https://github.com/mashape/kong/compare/0.5.0...0.5.1
[0.5.0]: https://github.com/mashape/kong/compare/0.4.2...0.5.0
[0.4.2]: https://github.com/mashape/kong/compare/0.4.1...0.4.2
[0.4.1]: https://github.com/mashape/kong/compare/0.4.0...0.4.1
[0.4.0]: https://github.com/mashape/kong/compare/0.3.2...0.4.0
[0.3.2]: https://github.com/mashape/kong/compare/0.3.1...0.3.2
[0.3.1]: https://github.com/mashape/kong/compare/0.3.0...0.3.1
[0.3.0]: https://github.com/mashape/kong/compare/0.2.1...0.3.0
[0.2.1]: https://github.com/mashape/kong/compare/0.2.0-2...0.2.1
[0.2.0-2]: https://github.com/mashape/kong/compare/0.1.1beta-2...0.2.0-2
[0.1.1beta-2]: https://github.com/mashape/kong/compare/0.1.0beta-3...0.1.1beta-2
[0.1.0beta-3]: https://github.com/mashape/kong/compare/2236374d5624ad98ea21340ca685f7584ec35744...0.1.0beta-3
[0.0.1alpha-1]: https://github.com/mashape/kong/compare/ffd70b3101ba38d9acc776038d124f6e2fccac3c...2236374d5624ad98ea21340ca685f7584ec35744<|MERGE_RESOLUTION|>--- conflicted
+++ resolved
@@ -14,11 +14,7 @@
 - Configurable Cassandra reading/writing consistency. [#1026](https://github.com/Mashape/kong/pull/1026)
 - Admin API: including pending and running timers count in the response to `/`. [#992](https://github.com/Mashape/kong/pull/992)
 - Plugins
-<<<<<<< HEAD
   - **New correlation-id plugin**: assign unique identifiers to the requests processed by Kong. Courtesy of [@opyate](https://github.com/opyate). [#1094](https://github.com/Mashape/kong/pull/1094)
-  - JWT
-    - Add support for RS256 signed tokens thanks to [@kdstew](https://github.com/kdstew)! [#1053](https://github.com/Mashape/kong/pull/1053)
-=======
   - LDAP: add support for LDAP authentication. [#1133](https://github.com/Mashape/kong/pull/1133)
   - StatsD: add support for StatsD logging. [#1142](https://github.com/Mashape/kong/pull/1142)
   - JWT: add support for RS256 signed tokens thanks to [@kdstew](https://github.com/kdstew)! [#1053](https://github.com/Mashape/kong/pull/1053)
@@ -39,7 +35,6 @@
 > **internal**
 > - replace globals with singleton pattern thanks to [@mars](https://github.com/mars).
 > - fixed resolution mismatches when using deep paths in the path resolver thanks to [siddharthkchatterjee](https://github.com/siddharthkchatterjee)
->>>>>>> 3408e9d9
 
 ## [0.7.0] - 2016/02/24
 
