--- conflicted
+++ resolved
@@ -229,18 +229,15 @@
 - If no API was configured with a `hosts` matching rule, then the
   `preserve_host` flag would never be honored.
   [#2344](https://github.com/Mashape/kong/pull/2344)
-<<<<<<< HEAD
 - The `X-Forwarded-For` header sent to your upstream services by Kong is not
   set from the Nginx `$proxy_add_x_forwarded_for` variable anymore. Instead,
   Kong uses the `$realip_remote_addr` variable to append the real IP address
   of a client, instead of `$remote_addr`, which can come from a previous proxy
   hop.
   [#2236](https://github.com/Mashape/kong/pull/2236)
-=======
 - CNAME records are now properly being cached by the DNS resolver. This results
   in a performance improvement over previous 0.10 versions.
   [#2303](https://github.com/Mashape/kong/pull/2303)
->>>>>>> origin/master
 - When using Cassandra, some migrations would not be performed on the same
   coordinator as the one originally chosen. The same migrations would also
   require a response from other replicas in a cluster, but were not waiting
