--- conflicted
+++ resolved
@@ -218,7 +218,7 @@
 - Bumped lua-resty-acme from 0.8.1 to 0.9.0
   [#9626](https://github.com/Kong/kong/pull/9626)
 
-<<<<<<< HEAD
+
 ### Additions
 
 #### Plugins
@@ -234,8 +234,6 @@
   and `config.storage_config.redis.ssl_server_name`.
   [#9626](https://github.com/Kong/kong/pull/9626)
 
-=======
->>>>>>> 9e860cee
 
 ## [3.0.0]
 
