--- conflicted
+++ resolved
@@ -20,15 +20,9 @@
   "multipart == 0.5.5",
   "version == 1.0.1",
   "kong-lapis == 1.6.0.1",
-<<<<<<< HEAD
-  "lua-cassandra == 1.3.4",
+  "lua-cassandra == 1.4.0",
   "pgmoon == 1.10.0",
   "luatz == 0.4",
-=======
-  "lua-cassandra == 1.4.0",
-  "pgmoon == 1.9.0",
-  "luatz == 0.3",
->>>>>>> c973e1e8
   "http == 0.3",
   "lua_system_constants == 0.1.3",
   "lyaml == 6.2.3",
