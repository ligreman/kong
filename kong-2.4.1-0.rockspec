package = "kong"
version = "2.4.1-0"
rockspec_format = "3.0"
supported_platforms = {"linux", "macosx"}
source = {
  url = "git://github.com/Kong/kong",
  tag = "2.4.1"
}
description = {
  summary = "Kong is a scalable and customizable API Management Layer built on top of Nginx.",
  homepage = "https://konghq.com",
  license = "Apache 2.0"
}
dependencies = {
  "inspect == 3.1.1",
  "luasec == 1.0.1",
  "luasocket == 3.0-rc1",
  "penlight == 1.10.0",
  "lua-resty-http == 0.15",
  "lua-resty-jit-uuid == 0.0.7",
  "lua-ffi-zlib == 0.5",
  "multipart == 0.5.9",
  "version == 1.0.1",
  "kong-lapis == 1.8.3.1",
  "lua-cassandra == 1.5.1",
  "pgmoon == 1.12.0",
  "luatz == 0.4",
  "lua_system_constants == 0.1.4",
  "lyaml == 6.2.7",
  "luasyslog == 2.0.1",
  "lua_pack == 1.0.5",
  "lua-resty-dns-client == 6.0.0",
  "lua-protobuf == 0.3.2",
  "lua-resty-worker-events == 1.0.0",
  "lua-resty-healthcheck == 1.4.1",
  "lua-resty-cookie == 0.1.0",
  "lua-resty-mlcache == 2.5.0",
  "lua-messagepack == 0.5.2",
  "lua-resty-openssl == 0.7.2",
  "lua-resty-counter == 0.2.1",
  "lua-resty-ipmatcher == 0.6",
  -- external Kong plugins
  "kong-plugin-azure-functions ~> 1.0",
  "kong-plugin-zipkin ~> 1.4",
  "kong-plugin-serverless-functions ~> 2.1",
  "kong-prometheus-plugin ~> 1.3",
  "kong-proxy-cache-plugin ~> 1.3",
  "kong-plugin-request-transformer ~> 1.3",
  "kong-plugin-session ~> 2.4",
  "kong-plugin-acme ~> 0.2",
  "kong-plugin-grpc-web ~> 0.2",
}
build = {
  type = "builtin",
  modules = {
    ["kong"] = "kong/init.lua",
    ["kong.meta"] = "kong/meta.lua",
    ["kong.cache"] = "kong/cache/init.lua",
    ["kong.cache.warmup"] = "kong/cache/warmup.lua",
    ["kong.cache.marshall"] = "kong/cache/marshall.lua",
    ["kong.global"] = "kong/global.lua",
    ["kong.router"] = "kong/router.lua",
    ["kong.reports"] = "kong/reports.lua",
    ["kong.constants"] = "kong/constants.lua",
    ["kong.singletons"] = "kong/singletons.lua",
    ["kong.concurrency"] = "kong/concurrency.lua",
    ["kong.globalpatches"] = "kong/globalpatches.lua",
    ["kong.error_handlers"] = "kong/error_handlers.lua",
    ["kong.hooks"] = "kong/hooks.lua",

    ["kong.conf_loader"] = "kong/conf_loader/init.lua",
    ["kong.conf_loader.listeners"] = "kong/conf_loader/listeners.lua",

    ["kong.clustering"] = "kong/clustering/init.lua",
    ["kong.clustering.data_plane"] = "kong/clustering/data_plane.lua",
    ["kong.clustering.control_plane"] = "kong/clustering/control_plane.lua",

    ["kong.cluster_events"] = "kong/cluster_events/init.lua",
    ["kong.cluster_events.strategies.cassandra"] = "kong/cluster_events/strategies/cassandra.lua",
    ["kong.cluster_events.strategies.postgres"] = "kong/cluster_events/strategies/postgres.lua",
    ["kong.cluster_events.strategies.off"] = "kong/cluster_events/strategies/off.lua",

    ["kong.templates.nginx"] = "kong/templates/nginx.lua",
    ["kong.templates.nginx_kong"] = "kong/templates/nginx_kong.lua",
    ["kong.templates.nginx_kong_stream"] = "kong/templates/nginx_kong_stream.lua",
    ["kong.templates.kong_defaults"] = "kong/templates/kong_defaults.lua",
    ["kong.templates.kong_yml"] = "kong/templates/kong_yml.lua",

    ["kong.resty.ctx"] = "kong/resty/ctx.lua",
    ["kong.vendor.classic"] = "kong/vendor/classic.lua",

    ["kong.cmd"] = "kong/cmd/init.lua",
    ["kong.cmd.roar"] = "kong/cmd/roar.lua",
    ["kong.cmd.stop"] = "kong/cmd/stop.lua",
    ["kong.cmd.quit"] = "kong/cmd/quit.lua",
    ["kong.cmd.start"] = "kong/cmd/start.lua",
    ["kong.cmd.check"] = "kong/cmd/check.lua",
    ["kong.cmd.config"] = "kong/cmd/config.lua",
    ["kong.cmd.reload"] = "kong/cmd/reload.lua",
    ["kong.cmd.restart"] = "kong/cmd/restart.lua",
    ["kong.cmd.prepare"] = "kong/cmd/prepare.lua",
    ["kong.cmd.migrations"] = "kong/cmd/migrations.lua",
    ["kong.cmd.health"] = "kong/cmd/health.lua",
    ["kong.cmd.version"] = "kong/cmd/version.lua",
    ["kong.cmd.hybrid"] = "kong/cmd/hybrid.lua",
    ["kong.cmd.utils.log"] = "kong/cmd/utils/log.lua",
    ["kong.cmd.utils.kill"] = "kong/cmd/utils/kill.lua",
    ["kong.cmd.utils.env"] = "kong/cmd/utils/env.lua",
    ["kong.cmd.utils.migrations"] = "kong/cmd/utils/migrations.lua",
    ["kong.cmd.utils.tty"] = "kong/cmd/utils/tty.lua",
    ["kong.cmd.utils.nginx_signals"] = "kong/cmd/utils/nginx_signals.lua",
    ["kong.cmd.utils.prefix_handler"] = "kong/cmd/utils/prefix_handler.lua",

    ["kong.api"] = "kong/api/init.lua",
    ["kong.api.api_helpers"] = "kong/api/api_helpers.lua",
    ["kong.api.arguments"] = "kong/api/arguments.lua",
    ["kong.api.endpoints"] = "kong/api/endpoints.lua",
    ["kong.api.routes.kong"] = "kong/api/routes/kong.lua",
    ["kong.api.routes.health"] = "kong/api/routes/health.lua",
    ["kong.api.routes.config"] = "kong/api/routes/config.lua",
    ["kong.api.routes.consumers"] = "kong/api/routes/consumers.lua",
    ["kong.api.routes.plugins"] = "kong/api/routes/plugins.lua",
    ["kong.api.routes.cache"] = "kong/api/routes/cache.lua",
    ["kong.api.routes.upstreams"] = "kong/api/routes/upstreams.lua",
    ["kong.api.routes.targets"] = "kong/api/routes/targets.lua",
    ["kong.api.routes.certificates"] = "kong/api/routes/certificates.lua",
    ["kong.api.routes.snis"] = "kong/api/routes/snis.lua",
    ["kong.api.routes.tags"] = "kong/api/routes/tags.lua",
    ["kong.api.routes.clustering"] = "kong/api/routes/clustering.lua",

    ["kong.status"] = "kong/status/init.lua",

    ["kong.tools.dns"] = "kong/tools/dns.lua",
    ["kong.tools.utils"] = "kong/tools/utils.lua",
    ["kong.tools.timestamp"] = "kong/tools/timestamp.lua",
    ["kong.tools.stream_api"] = "kong/tools/stream_api.lua",
    ["kong.tools.batch_queue"] = "kong/tools/batch_queue.lua",
    ["kong.tools.sandbox"] = "kong/tools/sandbox.lua",
    ["kong.tools.uri"] = "kong/tools/uri.lua",
    ["kong.tools.kong-lua-sandbox"] = "kong/tools/kong-lua-sandbox.lua",

    ["kong.runloop.handler"] = "kong/runloop/handler.lua",
    ["kong.runloop.certificate"] = "kong/runloop/certificate.lua",
    ["kong.runloop.plugins_iterator"] = "kong/runloop/plugins_iterator.lua",
    ["kong.runloop.balancer"] = "kong/runloop/balancer.lua",
    ["kong.runloop.plugin_servers"] = "kong/runloop/plugin_servers/init.lua",
    ["kong.runloop.plugin_servers.process"] = "kong/runloop/plugin_servers/process.lua",
    ["kong.runloop.plugin_servers.mp_rpc"] = "kong/runloop/plugin_servers/mp_rpc.lua",
    ["kong.runloop.plugin_servers.pb_rpc"] = "kong/runloop/plugin_servers/pb_rpc.lua",

    ["kong.workspaces"] = "kong/workspaces/init.lua",

    ["kong.db"] = "kong/db/init.lua",
    ["kong.db.errors"] = "kong/db/errors.lua",
    ["kong.db.iteration"] = "kong/db/iteration.lua",
    ["kong.db.dao"] = "kong/db/dao/init.lua",
    ["kong.db.dao.certificates"] = "kong/db/dao/certificates.lua",
    ["kong.db.dao.snis"] = "kong/db/dao/snis.lua",
    ["kong.db.dao.targets"] = "kong/db/dao/targets.lua",
    ["kong.db.dao.plugins"] = "kong/db/dao/plugins.lua",
    ["kong.db.dao.plugins.go"] = "kong/db/dao/plugins/go.lua",
    ["kong.db.dao.tags"] = "kong/db/dao/tags.lua",
    ["kong.db.dao.workspaces"] = "kong/db/dao/workspaces.lua",
    ["kong.db.declarative"] = "kong/db/declarative/init.lua",
    ["kong.db.schema"] = "kong/db/schema/init.lua",
    ["kong.db.schema.entities.consumers"] = "kong/db/schema/entities/consumers.lua",
    ["kong.db.schema.entities.routes"] = "kong/db/schema/entities/routes.lua",
    ["kong.db.schema.entities.routes_subschemas"] = "kong/db/schema/entities/routes_subschemas.lua",
    ["kong.db.schema.entities.services"] = "kong/db/schema/entities/services.lua",
    ["kong.db.schema.entities.certificates"] = "kong/db/schema/entities/certificates.lua",
    ["kong.db.schema.entities.snis"] = "kong/db/schema/entities/snis.lua",
    ["kong.db.schema.entities.upstreams"] = "kong/db/schema/entities/upstreams.lua",
    ["kong.db.schema.entities.targets"] = "kong/db/schema/entities/targets.lua",
    ["kong.db.schema.entities.plugins"] = "kong/db/schema/entities/plugins.lua",
    ["kong.db.schema.entities.tags"] = "kong/db/schema/entities/tags.lua",
    ["kong.db.schema.entities.ca_certificates"] = "kong/db/schema/entities/ca_certificates.lua",
    ["kong.db.schema.entities.workspaces"] = "kong/db/schema/entities/workspaces.lua",
    ["kong.db.schema.entities.clustering_data_planes"] = "kong/db/schema/entities/clustering_data_planes.lua",
    ["kong.db.schema.entities.parameters"] = "kong/db/schema/entities/parameters.lua",
    ["kong.db.schema.others.migrations"] = "kong/db/schema/others/migrations.lua",
    ["kong.db.schema.others.declarative_config"] = "kong/db/schema/others/declarative_config.lua",
    ["kong.db.schema.entity"] = "kong/db/schema/entity.lua",
    ["kong.db.schema.metaschema"] = "kong/db/schema/metaschema.lua",
    ["kong.db.schema.typedefs"] = "kong/db/schema/typedefs.lua",
    ["kong.db.schema.plugin_loader"] = "kong/db/schema/plugin_loader.lua",
    ["kong.db.schema.topological_sort"] = "kong/db/schema/topological_sort.lua",
    ["kong.db.strategies"] = "kong/db/strategies/init.lua",
    ["kong.db.strategies.connector"] = "kong/db/strategies/connector.lua",
    ["kong.db.strategies.cassandra"] = "kong/db/strategies/cassandra/init.lua",
    ["kong.db.strategies.cassandra.connector"] = "kong/db/strategies/cassandra/connector.lua",
    ["kong.db.strategies.cassandra.tags"] = "kong/db/strategies/cassandra/tags.lua",
    ["kong.db.strategies.postgres"] = "kong/db/strategies/postgres/init.lua",
    ["kong.db.strategies.postgres.connector"] = "kong/db/strategies/postgres/connector.lua",
    ["kong.db.strategies.postgres.tags"] = "kong/db/strategies/postgres/tags.lua",
    ["kong.db.strategies.off"] = "kong/db/strategies/off/init.lua",
    ["kong.db.strategies.off.connector"] = "kong/db/strategies/off/connector.lua",
    ["kong.db.strategies.off.tags"] = "kong/db/strategies/off/tags.lua",

    ["kong.db.migrations.state"] = "kong/db/migrations/state.lua",
    ["kong.db.migrations.helpers"] = "kong/db/migrations/helpers.lua",
    ["kong.db.migrations.subsystems"] = "kong/db/migrations/subsystems.lua",
    ["kong.db.migrations.core"] = "kong/db/migrations/core/init.lua",
    ["kong.db.migrations.core.000_base"] = "kong/db/migrations/core/000_base.lua",
    ["kong.db.migrations.core.003_100_to_110"] = "kong/db/migrations/core/003_100_to_110.lua",
    ["kong.db.migrations.core.004_110_to_120"] = "kong/db/migrations/core/004_110_to_120.lua",
    ["kong.db.migrations.core.005_120_to_130"] = "kong/db/migrations/core/005_120_to_130.lua",
    ["kong.db.migrations.core.006_130_to_140"] = "kong/db/migrations/core/006_130_to_140.lua",
    ["kong.db.migrations.core.007_140_to_150"] = "kong/db/migrations/core/007_140_to_150.lua",
    ["kong.db.migrations.core.008_150_to_200"] = "kong/db/migrations/core/008_150_to_200.lua",
    ["kong.db.migrations.core.009_200_to_210"] = "kong/db/migrations/core/009_200_to_210.lua",
    ["kong.db.migrations.core.010_210_to_211"] = "kong/db/migrations/core/010_210_to_211.lua",
    ["kong.db.migrations.core.011_212_to_213"] = "kong/db/migrations/core/011_212_to_213.lua",
    ["kong.db.migrations.core.012_213_to_220"] = "kong/db/migrations/core/012_213_to_220.lua",
    ["kong.db.migrations.core.013_220_to_230"] = "kong/db/migrations/core/013_220_to_230.lua",
    ["kong.db.migrations.operations.200_to_210"] = "kong/db/migrations/operations/200_to_210.lua",
    ["kong.db.migrations.operations.210_to_211"] = "kong/db/migrations/operations/210_to_211.lua",
    ["kong.db.migrations.operations.212_to_213"] = "kong/db/migrations/operations/212_to_213.lua",

    ["kong.pdk"] = "kong/pdk/init.lua",
    ["kong.pdk.private.checks"] = "kong/pdk/private/checks.lua",
    ["kong.pdk.private.phases"] = "kong/pdk/private/phases.lua",
    ["kong.pdk.client"] = "kong/pdk/client.lua",
    ["kong.pdk.client.tls"] = "kong/pdk/client/tls.lua",
    ["kong.pdk.ctx"] = "kong/pdk/ctx.lua",
    ["kong.pdk.ip"] = "kong/pdk/ip.lua",
    ["kong.pdk.log"] = "kong/pdk/log.lua",
    ["kong.pdk.service"] = "kong/pdk/service.lua",
    ["kong.pdk.service.request"] = "kong/pdk/service/request.lua",
    ["kong.pdk.service.response"] = "kong/pdk/service/response.lua",
    ["kong.pdk.router"] = "kong/pdk/router.lua",
    ["kong.pdk.request"] = "kong/pdk/request.lua",
    ["kong.pdk.response"] = "kong/pdk/response.lua",
    ["kong.pdk.table"] = "kong/pdk/table.lua",
    ["kong.pdk.node"] = "kong/pdk/node.lua",
    ["kong.pdk.nginx"] = "kong/pdk/nginx.lua",
    ["kong.pdk.cluster"] = "kong/pdk/cluster.lua",

    ["kong.plugins.base_plugin"] = "kong/plugins/base_plugin.lua",

    ["kong.plugins.basic-auth.migrations"] = "kong/plugins/basic-auth/migrations/init.lua",
    ["kong.plugins.basic-auth.migrations.000_base_basic_auth"] = "kong/plugins/basic-auth/migrations/000_base_basic_auth.lua",
    ["kong.plugins.basic-auth.migrations.002_130_to_140"] = "kong/plugins/basic-auth/migrations/002_130_to_140.lua",
    ["kong.plugins.basic-auth.migrations.003_200_to_210"] = "kong/plugins/basic-auth/migrations/003_200_to_210.lua",
    ["kong.plugins.basic-auth.crypto"] = "kong/plugins/basic-auth/crypto.lua",
    ["kong.plugins.basic-auth.handler"] = "kong/plugins/basic-auth/handler.lua",
    ["kong.plugins.basic-auth.access"] = "kong/plugins/basic-auth/access.lua",
    ["kong.plugins.basic-auth.schema"] = "kong/plugins/basic-auth/schema.lua",
    ["kong.plugins.basic-auth.daos"] = "kong/plugins/basic-auth/daos.lua",

    ["kong.plugins.key-auth.migrations"] = "kong/plugins/key-auth/migrations/init.lua",
    ["kong.plugins.key-auth.migrations.000_base_key_auth"] = "kong/plugins/key-auth/migrations/000_base_key_auth.lua",
    ["kong.plugins.key-auth.migrations.002_130_to_140"] = "kong/plugins/key-auth/migrations/002_130_to_140.lua",
    ["kong.plugins.key-auth.migrations.003_200_to_210"] = "kong/plugins/key-auth/migrations/003_200_to_210.lua",
    ["kong.plugins.key-auth.handler"] = "kong/plugins/key-auth/handler.lua",
    ["kong.plugins.key-auth.schema"] = "kong/plugins/key-auth/schema.lua",
    ["kong.plugins.key-auth.daos"] = "kong/plugins/key-auth/daos.lua",

    ["kong.plugins.oauth2.migrations"] = "kong/plugins/oauth2/migrations/init.lua",
    ["kong.plugins.oauth2.migrations.000_base_oauth2"] = "kong/plugins/oauth2/migrations/000_base_oauth2.lua",
    ["kong.plugins.oauth2.migrations.003_130_to_140"] = "kong/plugins/oauth2/migrations/003_130_to_140.lua",
    ["kong.plugins.oauth2.migrations.004_200_to_210"] = "kong/plugins/oauth2/migrations/004_200_to_210.lua",
    ["kong.plugins.oauth2.migrations.005_210_to_211"] = "kong/plugins/oauth2/migrations/005_210_to_211.lua",
    ["kong.plugins.oauth2.handler"] = "kong/plugins/oauth2/handler.lua",
    ["kong.plugins.oauth2.secret"] = "kong/plugins/oauth2/secret.lua",
    ["kong.plugins.oauth2.access"] = "kong/plugins/oauth2/access.lua",
    ["kong.plugins.oauth2.schema"] = "kong/plugins/oauth2/schema.lua",
    ["kong.plugins.oauth2.daos"] = "kong/plugins/oauth2/daos.lua",
    ["kong.plugins.oauth2.daos.oauth2_tokens"] = "kong/plugins/oauth2/daos/oauth2_tokens.lua",


    ["kong.plugins.log-serializers.basic"] = "kong/plugins/log-serializers/basic.lua",

    ["kong.plugins.tcp-log.handler"] = "kong/plugins/tcp-log/handler.lua",
    ["kong.plugins.tcp-log.schema"] = "kong/plugins/tcp-log/schema.lua",

    ["kong.plugins.udp-log.handler"] = "kong/plugins/udp-log/handler.lua",
    ["kong.plugins.udp-log.schema"] = "kong/plugins/udp-log/schema.lua",

    ["kong.plugins.http-log.handler"] = "kong/plugins/http-log/handler.lua",
    ["kong.plugins.http-log.schema"] = "kong/plugins/http-log/schema.lua",

    ["kong.plugins.file-log.handler"] = "kong/plugins/file-log/handler.lua",
    ["kong.plugins.file-log.schema"] = "kong/plugins/file-log/schema.lua",

    ["kong.plugins.rate-limiting.migrations"] = "kong/plugins/rate-limiting/migrations/init.lua",
    ["kong.plugins.rate-limiting.migrations.000_base_rate_limiting"] = "kong/plugins/rate-limiting/migrations/000_base_rate_limiting.lua",
    ["kong.plugins.rate-limiting.migrations.003_10_to_112"] = "kong/plugins/rate-limiting/migrations/003_10_to_112.lua",
    ["kong.plugins.rate-limiting.migrations.004_200_to_210"] = "kong/plugins/rate-limiting/migrations/004_200_to_210.lua",
    ["kong.plugins.rate-limiting.expiration"] = "kong/plugins/rate-limiting/expiration.lua",
    ["kong.plugins.rate-limiting.handler"] = "kong/plugins/rate-limiting/handler.lua",
    ["kong.plugins.rate-limiting.schema"] = "kong/plugins/rate-limiting/schema.lua",
    ["kong.plugins.rate-limiting.daos"] = "kong/plugins/rate-limiting/daos.lua",
    ["kong.plugins.rate-limiting.policies"] = "kong/plugins/rate-limiting/policies/init.lua",
    ["kong.plugins.rate-limiting.policies.cluster"] = "kong/plugins/rate-limiting/policies/cluster.lua",

    ["kong.plugins.response-ratelimiting.migrations"] = "kong/plugins/response-ratelimiting/migrations/init.lua",
    ["kong.plugins.response-ratelimiting.migrations.000_base_response_rate_limiting"] = "kong/plugins/response-ratelimiting/migrations/000_base_response_rate_limiting.lua",
    ["kong.plugins.response-ratelimiting.handler"] = "kong/plugins/response-ratelimiting/handler.lua",
    ["kong.plugins.response-ratelimiting.access"] = "kong/plugins/response-ratelimiting/access.lua",
    ["kong.plugins.response-ratelimiting.header_filter"] = "kong/plugins/response-ratelimiting/header_filter.lua",
    ["kong.plugins.response-ratelimiting.log"] = "kong/plugins/response-ratelimiting/log.lua",
    ["kong.plugins.response-ratelimiting.schema"] = "kong/plugins/response-ratelimiting/schema.lua",
    ["kong.plugins.response-ratelimiting.daos"] = "kong/plugins/response-ratelimiting/daos.lua",
    ["kong.plugins.response-ratelimiting.policies"] = "kong/plugins/response-ratelimiting/policies/init.lua",
    ["kong.plugins.response-ratelimiting.policies.cluster"] = "kong/plugins/response-ratelimiting/policies/cluster.lua",

    ["kong.plugins.request-size-limiting.handler"] = "kong/plugins/request-size-limiting/handler.lua",
    ["kong.plugins.request-size-limiting.schema"] = "kong/plugins/request-size-limiting/schema.lua",

    ["kong.plugins.response-transformer.handler"] = "kong/plugins/response-transformer/handler.lua",
    ["kong.plugins.response-transformer.body_transformer"] = "kong/plugins/response-transformer/body_transformer.lua",
    ["kong.plugins.response-transformer.header_transformer"] = "kong/plugins/response-transformer/header_transformer.lua",
    ["kong.plugins.response-transformer.schema"] = "kong/plugins/response-transformer/schema.lua",

    ["kong.plugins.cors.handler"] = "kong/plugins/cors/handler.lua",
    ["kong.plugins.cors.schema"] = "kong/plugins/cors/schema.lua",

    ["kong.plugins.ip-restriction.handler"] = "kong/plugins/ip-restriction/handler.lua",
    ["kong.plugins.ip-restriction.schema"] = "kong/plugins/ip-restriction/schema.lua",
    ["kong.plugins.ip-restriction.migrations"] = "kong/plugins/ip-restriction/migrations/init.lua",
    ["kong.plugins.ip-restriction.migrations.001_200_to_210"] = "kong/plugins/ip-restriction/migrations/001_200_to_210.lua",

    ["kong.plugins.acl.migrations"] = "kong/plugins/acl/migrations/init.lua",
    ["kong.plugins.acl.migrations.000_base_acl"] = "kong/plugins/acl/migrations/000_base_acl.lua",
    ["kong.plugins.acl.migrations.002_130_to_140"] = "kong/plugins/acl/migrations/002_130_to_140.lua",
    ["kong.plugins.acl.migrations.003_200_to_210"] = "kong/plugins/acl/migrations/003_200_to_210.lua",
    ["kong.plugins.acl.migrations.004_212_to_213"] = "kong/plugins/acl/migrations/004_212_to_213.lua",
    ["kong.plugins.acl.handler"] = "kong/plugins/acl/handler.lua",
    ["kong.plugins.acl.schema"] = "kong/plugins/acl/schema.lua",
    ["kong.plugins.acl.daos"] = "kong/plugins/acl/daos.lua",
    ["kong.plugins.acl.groups"] = "kong/plugins/acl/groups.lua",
    ["kong.plugins.acl.acls"] = "kong/plugins/acl/acls.lua",
    ["kong.plugins.acl.api"] = "kong/plugins/acl/api.lua",

    ["kong.plugins.correlation-id.handler"] = "kong/plugins/correlation-id/handler.lua",
    ["kong.plugins.correlation-id.schema"] = "kong/plugins/correlation-id/schema.lua",

    ["kong.plugins.jwt.migrations"] = "kong/plugins/jwt/migrations/init.lua",
    ["kong.plugins.jwt.migrations.000_base_jwt"] = "kong/plugins/jwt/migrations/000_base_jwt.lua",
    ["kong.plugins.jwt.migrations.002_130_to_140"] = "kong/plugins/jwt/migrations/002_130_to_140.lua",
    ["kong.plugins.jwt.migrations.003_200_to_210"] = "kong/plugins/jwt/migrations/003_200_to_210.lua",
    ["kong.plugins.jwt.handler"] = "kong/plugins/jwt/handler.lua",
    ["kong.plugins.jwt.schema"] = "kong/plugins/jwt/schema.lua",
    ["kong.plugins.jwt.daos"] = "kong/plugins/jwt/daos.lua",
    ["kong.plugins.jwt.jwt_parser"] = "kong/plugins/jwt/jwt_parser.lua",
    ["kong.plugins.jwt.asn_sequence"] = "kong/plugins/jwt/asn_sequence.lua",

    ["kong.plugins.hmac-auth.migrations"] = "kong/plugins/hmac-auth/migrations/init.lua",
    ["kong.plugins.hmac-auth.migrations.000_base_hmac_auth"] = "kong/plugins/hmac-auth/migrations/000_base_hmac_auth.lua",
    ["kong.plugins.hmac-auth.migrations.002_130_to_140"] = "kong/plugins/hmac-auth/migrations/002_130_to_140.lua",
    ["kong.plugins.hmac-auth.migrations.003_200_to_210"] = "kong/plugins/hmac-auth/migrations/003_200_to_210.lua",
    ["kong.plugins.hmac-auth.handler"] = "kong/plugins/hmac-auth/handler.lua",
    ["kong.plugins.hmac-auth.access"] = "kong/plugins/hmac-auth/access.lua",
    ["kong.plugins.hmac-auth.schema"] = "kong/plugins/hmac-auth/schema.lua",
    ["kong.plugins.hmac-auth.daos"] = "kong/plugins/hmac-auth/daos.lua",

    ["kong.plugins.ldap-auth.handler"] = "kong/plugins/ldap-auth/handler.lua",
    ["kong.plugins.ldap-auth.access"] = "kong/plugins/ldap-auth/access.lua",
    ["kong.plugins.ldap-auth.schema"] = "kong/plugins/ldap-auth/schema.lua",
    ["kong.plugins.ldap-auth.ldap"] = "kong/plugins/ldap-auth/ldap.lua",
    ["kong.plugins.ldap-auth.asn1"] = "kong/plugins/ldap-auth/asn1.lua",

    ["kong.plugins.syslog.handler"] = "kong/plugins/syslog/handler.lua",
    ["kong.plugins.syslog.schema"] = "kong/plugins/syslog/schema.lua",

    ["kong.plugins.loggly.handler"] = "kong/plugins/loggly/handler.lua",
    ["kong.plugins.loggly.schema"] = "kong/plugins/loggly/schema.lua",

    ["kong.plugins.datadog.handler"] = "kong/plugins/datadog/handler.lua",
    ["kong.plugins.datadog.schema"] = "kong/plugins/datadog/schema.lua",
    ["kong.plugins.datadog.statsd_logger"] = "kong/plugins/datadog/statsd_logger.lua",

    ["kong.plugins.statsd.handler"] = "kong/plugins/statsd/handler.lua",
    ["kong.plugins.statsd.schema"] = "kong/plugins/statsd/schema.lua",
    ["kong.plugins.statsd.statsd_logger"] = "kong/plugins/statsd/statsd_logger.lua",

    ["kong.plugins.bot-detection.handler"] = "kong/plugins/bot-detection/handler.lua",
    ["kong.plugins.bot-detection.schema"] = "kong/plugins/bot-detection/schema.lua",
    ["kong.plugins.bot-detection.rules"] = "kong/plugins/bot-detection/rules.lua",
    ["kong.plugins.bot-detection.migrations"] = "kong/plugins/bot-detection/migrations/init.lua",
    ["kong.plugins.bot-detection.migrations.001_200_to_210"] = "kong/plugins/bot-detection/migrations/001_200_to_210.lua",

    ["kong.plugins.request-termination.handler"] = "kong/plugins/request-termination/handler.lua",
    ["kong.plugins.request-termination.schema"] = "kong/plugins/request-termination/schema.lua",

<<<<<<< HEAD
    ["kong.plugins.aws-lambda.aws-serializer"]       = "kong/plugins/aws-lambda/aws-serializer.lua",
    ["kong.plugins.aws-lambda.handler"]              = "kong/plugins/aws-lambda/handler.lua",
    ["kong.plugins.aws-lambda.iam-ec2-credentials"]  = "kong/plugins/aws-lambda/iam-ec2-credentials.lua",
    ["kong.plugins.aws-lambda.iam-ecs-credentials"]  = "kong/plugins/aws-lambda/iam-ecs-credentials.lua",
    ["kong.plugins.aws-lambda.schema"]               = "kong/plugins/aws-lambda/schema.lua",
    ["kong.plugins.aws-lambda.v4"]                   = "kong/plugins/aws-lambda/v4.lua",
    ["kong.plugins.aws-lambda.http.connect-better"]  = "kong/plugins/aws-lambda/http/connect-better.lua",
    ["kong.plugins.aws-lambda.request-util"]         = "kong/plugins/aws-lambda/request-util.lua",

=======
    ["kong.plugins.grpc-gateway.deco"] = "kong/plugins/grpc-gateway/deco.lua",
    ["kong.plugins.grpc-gateway.handler"] = "kong/plugins/grpc-gateway/handler.lua",
    ["kong.plugins.grpc-gateway.schema"] = "kong/plugins/grpc-gateway/schema.lua",
>>>>>>> ea40d9bc
  }
}<|MERGE_RESOLUTION|>--- conflicted
+++ resolved
@@ -383,7 +383,6 @@
     ["kong.plugins.request-termination.handler"] = "kong/plugins/request-termination/handler.lua",
     ["kong.plugins.request-termination.schema"] = "kong/plugins/request-termination/schema.lua",
 
-<<<<<<< HEAD
     ["kong.plugins.aws-lambda.aws-serializer"]       = "kong/plugins/aws-lambda/aws-serializer.lua",
     ["kong.plugins.aws-lambda.handler"]              = "kong/plugins/aws-lambda/handler.lua",
     ["kong.plugins.aws-lambda.iam-ec2-credentials"]  = "kong/plugins/aws-lambda/iam-ec2-credentials.lua",
@@ -393,10 +392,8 @@
     ["kong.plugins.aws-lambda.http.connect-better"]  = "kong/plugins/aws-lambda/http/connect-better.lua",
     ["kong.plugins.aws-lambda.request-util"]         = "kong/plugins/aws-lambda/request-util.lua",
 
-=======
     ["kong.plugins.grpc-gateway.deco"] = "kong/plugins/grpc-gateway/deco.lua",
     ["kong.plugins.grpc-gateway.handler"] = "kong/plugins/grpc-gateway/handler.lua",
     ["kong.plugins.grpc-gateway.schema"] = "kong/plugins/grpc-gateway/schema.lua",
->>>>>>> ea40d9bc
   }
 }