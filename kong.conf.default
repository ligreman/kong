--- conflicted
+++ resolved
@@ -499,20 +499,12 @@
                                  # The default value of 0 removes this
                                  # concurrency limitation.
 
-<<<<<<< HEAD
-#pg_semaphore_timeout = 60       # Defines the timeout, in seconds, after which
-                                 # Postgres query semaphore resource acquisition
-                                 # attempts will fail. Such failures will
-                                 # generally result in the associated proxy or
-                                 # Admin API request failing with an HTTP 500.
-=======
 #pg_semaphore_timeout = 60000    # Defines the timeout (in ms) after which
                                  # PostgreSQL query semaphore resource
                                  # acquisition attempts will fail. Such
                                  # failures will generally result in the
                                  # associated proxy or Admin API request
                                  # failing with an HTTP 500 status code.
->>>>>>> 19f4fe64
                                  # Detailed discussion of this behavior is
                                  # available in the online documentation.
 
@@ -758,20 +750,6 @@
 # TUNING & BEHAVIOR
 #------------------------------------------------------------------------------
 
-<<<<<<< HEAD
-#router_consistency = strict     # Defines whether or not updates of internal
-                                 # data structures used in routing are
-                                 # done asynchronously. Accepted values are:
-                                 #
-                                 # - `strict` - the state of memory is
-                                 #   checked against the latest datastore
-                                 #   state on each request: if memory is
-                                 #   outdated, it is updated before handling
-                                 #   the request.
-                                 # - `eventual` - the state of memory is
-                                 #   updated asynchronously via an internal
-                                 #   periodic timer.
-=======
 #router_consistency = strict     # Defines whether this node should rebuild its
                                  # router synchronously or asynchronously (the
                                  # router is rebuilt every time a Route or a
@@ -799,7 +777,6 @@
                                  # cause workers to route requests differently
                                  # for a short period of time after Routes and
                                  # Services updates.
->>>>>>> 19f4fe64
 
 #------------------------------------------------------------------------------
 # DEVELOPMENT & MISCELLANEOUS
