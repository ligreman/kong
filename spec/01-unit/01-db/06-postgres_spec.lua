--- conflicted
+++ resolved
@@ -101,11 +101,7 @@
         local new_config = {
           pg_database = "kong",
           pg_max_concurrent_queries = 1,
-<<<<<<< HEAD
-          pg_semaphore_timeout = 1,
-=======
           pg_semaphore_timeout = 1000,
->>>>>>> 19f4fe64
         }
 
         connector = require "kong.db.strategies.postgres.connector".new(new_config)
@@ -172,11 +168,7 @@
         local new_config = {
           pg_database = "kong",
           pg_max_concurrent_queries = 2,
-<<<<<<< HEAD
-          pg_semaphore_timeout = 0.1,
-=======
           pg_semaphore_timeout = 100,
->>>>>>> 19f4fe64
         }
 
         connector = require "kong.db.strategies.postgres.connector".new(new_config)
