--- conflicted
+++ resolved
@@ -448,14 +448,10 @@
       "services",
     }, toplevel_keys)
 
-<<<<<<< HEAD
     convert_yaml_nulls(yaml)
 
-    assert.equals("1.1", yaml._format_version)
-=======
     assert.equals("2.1", yaml._format_version)
     assert.equals(false, yaml._transform)
->>>>>>> a7aea491
 
     assert.equals(2, #yaml.services)
     table.sort(yaml.services, sort_by_name)
