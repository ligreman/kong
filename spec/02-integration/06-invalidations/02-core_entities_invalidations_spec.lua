--- conflicted
+++ resolved
@@ -404,13 +404,8 @@
 
         -- if you get an error when running these, you likely have an outdated version of openssl installed
         -- to update in osx: https://github.com/Kong/kong/pull/2776#issuecomment-320275043
-<<<<<<< HEAD
-        assert.matches("CN%s*=%s*localhost", cert_1)
-        assert.matches("CN%s*=%s*localhost", cert_2)
-=======
         assert.cn("localhost", cert_1)
         assert.cn("localhost", cert_2)
->>>>>>> 9b6e42a5
       end)
 
       it("on certificate+sni create", function()
@@ -428,20 +423,12 @@
         -- because our test instance only has 1 worker
 
         local cert_1 = get_cert(8443, "ssl-example.com")
-<<<<<<< HEAD
-        assert.matches("CN%s*=%s*ssl%-example.com", cert_1)
-=======
         assert.cn("ssl-example.com", cert_1)
->>>>>>> 9b6e42a5
 
         wait_for_propagation()
 
         local cert_2 = get_cert(9443, "ssl-example.com")
-<<<<<<< HEAD
-        assert.matches("CN%s*=%s*ssl%-example.com", cert_2)
-=======
         assert.cn("ssl-example.com", cert_2)
->>>>>>> 9b6e42a5
       end)
 
       it("on certificate delete+re-creation", function()
@@ -468,32 +455,18 @@
         -- because our test instance only has 1 worker
 
         local cert_1a = get_cert(8443, "ssl-example.com")
-<<<<<<< HEAD
-        assert.matches("CN%s*=%s*localhost", cert_1a)
-
-        local cert_1b = get_cert(8443, "new-ssl-example.com")
-        assert.matches("CN%s*=%s*ssl%-example.com", cert_1b)
-=======
         assert.cn("localhost", cert_1a)
 
         local cert_1b = get_cert(8443, "new-ssl-example.com")
         assert.cn("ssl-example.com", cert_1b)
->>>>>>> 9b6e42a5
 
         wait_for_propagation()
 
         local cert_2a = get_cert(9443, "ssl-example.com")
-<<<<<<< HEAD
-        assert.matches("CN%s*=%s*localhost", cert_2a)
-
-        local cert_2b = get_cert(9443, "new-ssl-example.com")
-        assert.matches("CN%s*=%s*ssl%-example.com", cert_2b)
-=======
         assert.cn("localhost", cert_2a)
 
         local cert_2b = get_cert(9443, "new-ssl-example.com")
         assert.cn("ssl-example.com", cert_2b)
->>>>>>> 9b6e42a5
       end)
 
       it("on certificate update", function()
@@ -517,20 +490,12 @@
         -- because our test instance only has 1 worker
 
         local cert_1 = get_cert(8443, "new-ssl-example.com")
-<<<<<<< HEAD
-        assert.matches("CN%s*=%s*ssl%-alt.com", cert_1)
-=======
         assert.cn("ssl-alt.com", cert_1, nil, true)
->>>>>>> 9b6e42a5
 
         wait_for_propagation()
 
         local cert_2 = get_cert(9443, "new-ssl-example.com")
-<<<<<<< HEAD
-        assert.matches("CN%s*=%s*ssl%-alt.com", cert_2)
-=======
         assert.cn("ssl-alt.com", cert_2, nil, true)
->>>>>>> 9b6e42a5
       end)
 
       it("on sni update via id", function()
@@ -545,32 +510,18 @@
         assert.res_status(200, admin_res)
 
         local cert_1_old = get_cert(8443, "new-ssl-example.com")
-<<<<<<< HEAD
-        assert.matches("CN%s*=%s*localhost", cert_1_old)
-
-        local cert_1_new = get_cert(8443, "updated-sn-via-id.com")
-        assert.matches("CN%s*=%s*ssl%-alt.com", cert_1_new)
-=======
         assert.cn("localhost", cert_1_old, nil, true)
 
         local cert_1_new = get_cert(8443, "updated-sn-via-id.com")
         assert.cn("ssl-alt.com", cert_1_new, nil, true)
->>>>>>> 9b6e42a5
 
         wait_for_propagation()
 
         local cert_2_old = get_cert(9443, "new-ssl-example.com")
-<<<<<<< HEAD
-        assert.matches("CN%s*=%s*localhost", cert_2_old)
-
-        local cert_2_new = get_cert(9443, "updated-sn-via-id.com")
-        assert.matches("CN%s*=%s*ssl%-alt.com", cert_2_new)
-=======
         assert.cn("localhost", cert_2_old, nil, true)
 
         local cert_2_new = get_cert(9443, "updated-sn-via-id.com")
         assert.cn("ssl-alt.com", cert_2_new, nil, true)
->>>>>>> 9b6e42a5
       end)
 
       it("on sni update via name", function()
@@ -581,32 +532,18 @@
         assert.res_status(200, admin_res)
 
         local cert_1_old = get_cert(8443, "updated-sn-via-id.com")
-<<<<<<< HEAD
-        assert.matches("CN%s*=%s*localhost", cert_1_old)
-
-        local cert_1_new = get_cert(8443, "updated-sn.com")
-        assert.matches("CN%s*=%s*ssl%-alt.com", cert_1_new)
-=======
         assert.cn("localhost", cert_1_old, nil, true)
 
         local cert_1_new = get_cert(8443, "updated-sn.com")
         assert.cn("ssl-alt.com", cert_1_new, nil, true)
->>>>>>> 9b6e42a5
 
         wait_for_propagation()
 
         local cert_2_old = get_cert(9443, "updated-sn-via-id.com")
-<<<<<<< HEAD
-        assert.matches("CN%s*=%s*localhost", cert_2_old)
-
-        local cert_2_new = get_cert(9443, "updated-sn.com")
-        assert.matches("CN%s*=%s*ssl%-alt.com", cert_2_new)
-=======
         assert.cn("localhost", cert_2_old, nil, true)
 
         local cert_2_new = get_cert(9443, "updated-sn.com")
         assert.cn("ssl-alt.com", cert_2_new, nil, true)
->>>>>>> 9b6e42a5
       end)
 
       it("on certificate delete", function()
@@ -619,20 +556,12 @@
         -- because our test instance only has 1 worker
 
         local cert_1 = get_cert(8443, "updated-sn.com")
-<<<<<<< HEAD
-        assert.matches("CN%s*=%s*localhost", cert_1)
-=======
         assert.cn("localhost", cert_1, nil, true)
->>>>>>> 9b6e42a5
 
         wait_for_propagation()
 
         local cert_2 = get_cert(9443, "updated-sn.com")
-<<<<<<< HEAD
-        assert.matches("CN%s*=%s*localhost", cert_2)
-=======
         assert.cn("localhost", cert_2, nil, true)
->>>>>>> 9b6e42a5
       end)
     end)
 
