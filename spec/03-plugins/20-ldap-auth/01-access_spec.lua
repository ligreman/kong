--- conflicted
+++ resolved
@@ -70,13 +70,10 @@
             hosts = { "ldap6.com" },
           }
 
-<<<<<<< HEAD
-=======
           local route7 = bp.routes:insert {
             hosts = { "ldap7.com" },
           }
 
->>>>>>> 66c780fe
           local anonymous_user = bp.consumers:insert {
             username = "no-body"
           }
@@ -158,8 +155,6 @@
             }
           }
 
-<<<<<<< HEAD
-=======
           bp.plugins:insert {
             route = { id = route7.id },
             name     = "ldap-auth",
@@ -173,7 +168,6 @@
             }
           }
 
->>>>>>> 66c780fe
           assert(helpers.start_kong({
             database   = strategy,
             nginx_conf = "spec/fixtures/custom_nginx.template",
@@ -491,11 +485,9 @@
             })
             assert.response(res).has.status(200)
 
-<<<<<<< HEAD
             local value = assert.request(res).has.header("x-credential-identifier")
             assert.are.equal("einstein", value)
-=======
->>>>>>> 66c780fe
+
             local value = assert.request(res).has.header("x-credential-username")
             assert.are.equal("einstein", value)
             assert.request(res).has_not.header("x-anonymous-username")
@@ -547,10 +539,7 @@
         local proxy_client
         local user
         local anonymous
-<<<<<<< HEAD
         local keyauth
-=======
->>>>>>> 66c780fe
 
         lazy_setup(function()
           local bp = helpers.get_db_utils(strategy, {
@@ -625,11 +614,7 @@
             },
           }
 
-<<<<<<< HEAD
           keyauth = bp.keyauth_credentials:insert {
-=======
-          bp.keyauth_credentials:insert {
->>>>>>> 66c780fe
             key      = "Mouse",
             consumer = { id = user.id },
           }
